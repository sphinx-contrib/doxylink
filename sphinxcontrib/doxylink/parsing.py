--- conflicted
+++ resolved
@@ -56,17 +56,12 @@
 default_value = Literal('=') + OneOrMore(number | quotedString | input_type | parentheses_pair | angle_bracket_pair | square_bracket_pair | curly_bracket_pair | Word('|&^'))
 
 # A combination building up the interesting bit -- the argument type, e.g. 'const QString &', 'int' or 'char*'
-<<<<<<< HEAD
 argument_type = Opt(qualifier, default='')("qualifier") + \
                 input_type('input_type').setParseAction(' '.join) + \
                 Opt(pointer_or_reference, default='')("pointer_or_reference1") + \
                 Opt('const')('const_pointer_or_reference') + \
-                Opt(pointer_or_reference, default='')("pointer_or_reference2") +\
+                Opt(pointer_or_reference, default='')("pointer_or_reference2") + \
                 Opt('...')("parameter_pack")
-=======
-argument_type = Opt(qualifier, default='')("qualifier1") + \
-                input_type("input_type").setParseAction(' '.join) + Opt(qualifier, default='')("qualifier2") + Group(ZeroOrMore(pointer_or_reference))("pointer_or_references")
->>>>>>> a976300a
 
 # Argument + variable name + default
 argument = Group(argument_type('argument_type') + Opt(input_name) + Opt(default_value))
